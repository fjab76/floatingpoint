--- conflicted
+++ resolved
@@ -1,7 +1,3 @@
-<<<<<<< HEAD
-# import imp
-=======
->>>>>>> 8bb34eaa
 import pytest
 from fp import *
 # from sp_fp import *
